--- conflicted
+++ resolved
@@ -7,14 +7,10 @@
 import torch
 import torch.nn as nn
 import sys
-<<<<<<< HEAD
 from tqdm import tqdm
 from utils import instantiate_from_config
-=======
 from scipy import integrate
-
 from models.utils import from_flattened_numpy, to_flattened_numpy
->>>>>>> 44041ad9
 
 class EulerMaruyama(nn.Module):
     def __init__(self, 
@@ -57,44 +53,6 @@
         # no noise in last step
         return mean_x, intermediates
 
-class uncon_EulerMaruyama(nn.Module):
-    def __init__(self, 
-                 num_time_steps=500, 
-                 eps=1e-7,
-                 intermediate_steps=100000):
-        super().__init__()
-
-        self.num_time_steps = num_time_steps
-        self.eps = eps
-        self.intermediate_steps = intermediate_steps
-
-    @torch.no_grad()
-    def predictor_step(self, x, t, step_size, unet, sde, device):
-        mean_x = x - (sde.f(x, t) - sde.g(t)**2*unet(x, t))*step_size
-        x = mean_x + torch.sqrt(step_size)*sde.g(t)*torch.randn_like(x)
-        return x, mean_x
-
-    @torch.no_grad()
-    def forward(self, unet, sde, data_size, device, return_intermediates=False):
-        batch_size = data_size[0]
-        noise = sde.sample_prior(data_size, device=device)
-        time_steps = torch.linspace(1., self.eps, self.num_time_steps, device=device)
-        step_size = time_steps[0]-time_steps[1]
-
-        x = noise + 0.
-        intermediates = []
-        i = 1
-        for time_step in time_steps:
-            batch_time_step = torch.ones(batch_size, device=device) * time_step
-            x, mean_x = self.predictor_step(x, batch_time_step, step_size, unet, sde, device)
-            if i % self.intermediate_steps == 0:
-                intermediates.append(x)
-            i += 1
-
-        # no noise in last step
-        return mean_x, intermediates
-
-<<<<<<< HEAD
     @torch.no_grad()
     def inpaint(self, unet, sde, data_size, values, inds, device):
         # if sensor values exist
@@ -147,7 +105,6 @@
             mean_x, _ = self.forward(unet, sde, data_size, device)
             return mean_x
 
-
 class ProbabilityFlowODE(EulerMaruyama):
     def __init__(self,
                  num_time_steps=500, 
@@ -162,7 +119,43 @@
         x = mean_x + 0.
         return x, mean_x
 
-=======
+class uncon_EulerMaruyama(nn.Module):
+    def __init__(self, 
+                 num_time_steps=500, 
+                 eps=1e-7,
+                 intermediate_steps=100000):
+        super().__init__()
+
+        self.num_time_steps = num_time_steps
+        self.eps = eps
+        self.intermediate_steps = intermediate_steps
+
+    @torch.no_grad()
+    def predictor_step(self, x, t, step_size, unet, sde, device):
+        mean_x = x - (sde.f(x, t) - sde.g(t)**2*unet(x, t))*step_size
+        x = mean_x + torch.sqrt(step_size)*sde.g(t)*torch.randn_like(x)
+        return x, mean_x
+
+    @torch.no_grad()
+    def forward(self, unet, sde, data_size, device, return_intermediates=False):
+        batch_size = data_size[0]
+        noise = sde.sample_prior(data_size, device=device)
+        time_steps = torch.linspace(1., self.eps, self.num_time_steps, device=device)
+        step_size = time_steps[0]-time_steps[1]
+
+        x = noise + 0.
+        intermediates = []
+        i = 1
+        for time_step in time_steps:
+            batch_time_step = torch.ones(batch_size, device=device) * time_step
+            x, mean_x = self.predictor_step(x, batch_time_step, step_size, unet, sde, device)
+            if i % self.intermediate_steps == 0:
+                intermediates.append(x)
+            i += 1
+
+        # no noise in last step
+        return mean_x, intermediates
+      
 class ODE_uncon_EulerMaruyama(nn.Module):
     def __init__(self,
                  num_time_steps=500, 
@@ -258,7 +251,6 @@
         #whole_trajectory[i] = x_next
 
     return x_next#, whole_trajectory
->>>>>>> 44041ad9
 
 class EulerPhysics(nn.Module):
     def __init__(self, 
